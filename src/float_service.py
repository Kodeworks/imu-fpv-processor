"""
Assumptions:
1. Either all measurements in a row are NaN values, or all measurements are valid

Explainations:
Pose - Both position and orientation of an object
DOF/dof - Degree of freedom, here used to describe data from one of the six sensor readings (acc x-y-z, gyro x-y-z)
"""

import warnings

import numpy as np
from scipy.fft import fft
from scipy.signal import butter

import config as cfg
from utils.bias_estimator import BiasEstimator
from utils.cyclic_array import CyclicArray
from utils.damping import Damping
from utils.kalman_filter import KalmanFilter
from utils.low_pass_filter import LowPassFilter
from utils.nan_handling import NanHandling
from utils.rotations import Rotations
from utils.utils import Utils

# The operating buffer size of FloatService should be a global variable so that it may be set once by some other process
global n_rows


class FloatService:
    """
    FloatService serves the purpose of estimating the height and the two angles of the x- and y-axis to the horizontal
    plane, of an IMU sensor. The FloatService process follows the steps of preprocessing, pose estimation and
    post processing.
    """

    def __init__(self, name: str, input, output, dev_mode: bool = False):
        """
        :param name: str, unique ID of sensor
        :param input: np.memmap/np.ndarray, input buffer
        :param output: np.memmap/np.ndarray, output buffer
        :param dev_mode: bool, dev_mode enables features only usable in development
        """
        np.seterr(all='raise')
        self.name = name
        self.dev_mode = dev_mode
        self.imu_mmap = input  # Input = [acc_x, acc_y, acc_z, gyro_x, gyro_y, gyro_z]
        self.orientation_mmap = output  # Output = [x_angle, y_angle, vertical_pos]
        self.input_length = np.shape(input)[0]
        self.last_row = -1

        self.points_since_wave_update = 0

        # Index of highest valid index from last time the buffer counter was reset
        self.last_valid = self.input_length - 1

        # How the burst is handled due to NaN values
        self.burst_is_discarded = False

        self.bias_estimators = np.empty(shape=(9,), dtype=BiasEstimator)
        self.initialize_bias_estimators()
        self.biases = np.empty(shape=(9,), dtype=float)

        # Weights for weighted averages
        self.points_for_mean = cfg.points_for_mean

        # Tracking of previous values
        self.n_inputs = max(self.points_for_mean[cfg.acc_identifier], self.points_for_mean[cfg.gyro_identifier])
        self.input_tracker = CyclicArray(self.input_length, dimensions=6)
        self.processed_input_tracker = CyclicArray(self.input_length, dimensions=5)
        self.vertical_acceleration_tracker = CyclicArray(self.input_length)
        self.vertical_velocity_tracker = CyclicArray(self.input_length)
        self.vertical_velocity_bias_adjusted_tracker = CyclicArray(self.input_length)
        self.vertical_position_tracker = CyclicArray(self.input_length)
        self.orientations_tracker = CyclicArray(self.input_length, dimensions=3)

        # damping factors to counteract integration drift (adjusted based on current best estimate)
        self.vel_damping = Damping(cfg.vel_damping_factor_initial, cfg.vel_minimum_damping,
                                   cfg.vel_damping_factor_big, cfg.damping_factor_dampener)
        self.pos_damping = Damping(cfg.vel_damping_factor_initial, cfg.vel_minimum_damping,
                                   cfg.vel_damping_factor_big, cfg.damping_factor_dampener)

        # Low-pass filtering coefficients
        nyquist_freq = cfg.sampling_rate / 2
        self.low_b, self.low_a = butter(int(1 / (cfg.butterworth_cutoff_rate * cfg.sampling_rate) * nyquist_freq + 0.5),
                                        cfg.butterworth_cutoff_rate, btype='lowpass', output='ba')

        # Variables for generating and storing information on the wave function
        self.wave_function_buffer = np.zeros(shape=(cfg.n_saved_wave_functions, cfg.n_points_for_fft // 2),
                                             dtype=float)
        # Pointer points to the last saved wave function
        self.wave_function_buffer_pointer = -1

        self.dev_acc_state = None
        self.dev_gyro_state = None

        # Development mode variables
        if dev_mode:
            self.processed_input = np.zeros(shape=(self.input_length, 5), dtype=float)
            self.vertical_acceleration = np.zeros(shape=(self.input_length,), dtype=float)
            self.vertical_velocity = np.zeros(shape=(self.input_length,), dtype=float)
            self.vertical_position = np.zeros(shape=(self.input_length,), dtype=float)

<<<<<<< HEAD
            self.vertical_velocity_dampened = np.zeros(shape=(self.input_length,), dtype=float)
            self.vertical_position_dampened = np.zeros(shape=(self.input_length,), dtype=float)

            # Extended internal memory to examine different internal variables post processing
            self.dev_vertical_velocity = np.zeros(shape=(self.input_length,), dtype=float)
            self.dev_gyro_state = np.zeros(shape=(self.input_length, 2), dtype=float)
            self.dev_acc_state = np.zeros(shape=(self.input_length, 2), dtype=float)
=======
            # Biases for each timestep are also kept for examination
            self.acc_bias_array = np.zeros(shape=(self.input_len, 3), dtype=float)
            self.gyro_bias_array = np.zeros(shape=(self.input_len, 2), dtype=float)
            self.vert_vel_bias_array = np.zeros(shape=(self.input_len,), dtype=float)
            self.vert_pos_bias_array = np.zeros(shape=(self.input_len,), dtype=float)

            # Some control variables for testing with a purpose of controling vertical position output
            self.no_vert_pos_bias = False
            self.no_vert_vel_bias = False
>>>>>>> 16adf656

            # Biases for each time step are also kept for examination
            self.acc_bias_array = np.zeros(shape=(self.input_length, 3), dtype=float)
            self.gyro_bias_array = np.zeros(shape=(self.input_length, 2), dtype=float)
            self.vertical_vel_bias_array = np.zeros(shape=(self.input_length,), dtype=float)
            self.vertical_pos_bias_array = np.zeros(shape=(self.input_length,), dtype=float)

            warnings.filterwarnings('error')

        self.kalman_filter = KalmanFilter(
            sampling_period=cfg.sampling_period,
            rows_per_kalman_use=cfg.rows_per_kalman_use,
            dev_acc_state=self.dev_acc_state,
            dev_gyro_state=self.dev_gyro_state,
            dev_mode=self.dev_mode)

    def initialize_bias_estimators(self):
        # Acceleration biases
        for acc_identifier in cfg.acc_identifiers:
            self.bias_estimators[acc_identifier] = BiasEstimator(cfg.points_between_acc_bias_update,
                                                                 use_moving_average=True,
                                                                 allow_nan=cfg.allow_nan_for_bias,
                                                                 track_bias=self.dev_mode)

        # Gyro biases
        for gyro_identifier in cfg.gyro_identifiers:
            self.bias_estimators[gyro_identifier] = BiasEstimator(cfg.points_between_gyro_bias_update,
                                                                  use_moving_average=True,
                                                                  allow_nan=cfg.allow_nan_for_bias,
                                                                  track_bias=self.dev_mode)

        # Calculated vertical biases
        self.bias_estimators[cfg.vertical_acc_identifier] = BiasEstimator(cfg.points_between_vertical_acc_bias_update,
                                                                          expected_value=cfg.gravitational_constant,
                                                                          use_moving_average=False,
                                                                          track_bias=self.dev_mode)
        self.bias_estimators[cfg.vertical_velocity_identifier] = BiasEstimator(
            cfg.points_between_vertical_vel_bias_update,
            use_moving_average=False,
            track_bias=self.dev_mode)
        self.bias_estimators[cfg.vertical_position_identifier] = BiasEstimator(
            cfg.points_between_vertical_pos_bias_update,
            use_moving_average=False,
            track_bias=self.dev_mode)

    def process(self, number_of_rows: int):
        """
        Tell FloatService to process the next number_of_rows rows in input, starting from last_row + 1.
        :param number_of_rows: Number of input data rows to be processed.
        Format of output: N rows x [x-angle, y-angle, vertical position]
        """
        orientations = np.empty(shape=(number_of_rows, 3))

        start, end, step = self.get_process_step(number_of_rows)
        for start_i in range(start, end, step):

            end_i = min(end, start_i + step)
            current_input = self.imu_mmap[start_i:end_i]
            self.input_tracker.enqueue_n(current_input)

            processed_input = self.preprocess_data(current_input)
            if not self.burst_is_discarded:
                self.processed_input_tracker.enqueue_n(processed_input)
            else:
                self.discard_burst(start_i, end_i)
                continue

            if self.dev_mode:
                self.processed_input[start_i:end_i] = processed_input
                self.acc_bias_array[start - self.points_for_mean[cfg.acc_identifier]:start] = self.biases[0:3]
                self.gyro_bias_array[start - self.points_for_mean[cfg.gyro_identifier]:start] = self.biases[3:5]

            orientations[start_i - start:end_i - start] = self.run_processing_iterations(processed_input, start_i)

        if not self.burst_is_discarded:
            orientations = self.post_process_output(orientations)
            self.orientations_tracker.enqueue_n(orientations)

            if self.dev_mode:
                self.orientation_mmap[start:end] = orientations

        self.last_row = end - 1

    def get_process_step(self, number_of_rows):
        if self.last_row + number_of_rows + 1 <= n_rows:
            start = self.last_row + 1
        else:
            start = 0
            self.handle_buffer_wrapping()
        end = start + number_of_rows
        if cfg.use_minibursts:
            step = cfg.miniburst_size
        else:
            step = number_of_rows
        return start, end, step

    def preprocess_data(self, current_input: np.array):
        """
        NaN-handling
        Bias updates
        Set processed input
        Data transformations
        Outlier correction/smoothing
        """

        # Check whether burst should be discarded because of NaN values
        if NanHandling.should_discard_burst(current_input):
            self.burst_is_discarded = True
            return None
        else:
            self.burst_is_discarded = False

        # Update gyroscope and accelerometer bias
        input_length = max(self.points_for_mean[cfg.acc_identifier], self.points_for_mean[cfg.gyro_identifier])
        imu_data = np.empty(shape=(input_length, 6))

        imu_history_fetched = False
        for idx, bias_estimator in enumerate(self.bias_estimators[cfg.acc_identifiers[0]:cfg.acc_identifiers[-1] + 1]):
            bias_estimator.update_counter(current_input.shape[0])

            if bias_estimator.should_update():
                if not imu_history_fetched:
                    imu_history_fetched = True
                    imu_data = self.input_tracker.get_latest_n(input_length)
                bias_estimator.update(imu_data[-self.points_for_mean[cfg.acc_identifier]:, cfg.acc_identifiers[idx]])

        for idx, bias_estimator in enumerate(
                self.bias_estimators[cfg.gyro_identifiers[0]:cfg.gyro_identifiers[-1] + 1]):
            bias_estimator.update_counter(current_input.shape[0])

            if bias_estimator.should_update():
                if not imu_history_fetched:
                    imu_history_fetched = True
                    imu_data = self.input_tracker.get_latest_n(input_length)
                bias_estimator.update(imu_data[-self.points_for_mean[cfg.gyro_identifier]:, cfg.gyro_identifiers[idx]])

        self.biases = np.array(list(bias.value() for bias in self.bias_estimators))

        # If nan_handling() detected any NaN-values in the burst without discarding the burst, separate methods for
        # inserting processed input are used
        if NanHandling.burst_contains_nan(current_input):
            current_input = NanHandling.interpolate_missing_values(current_input)

        processed_acc = self.get_processed_acc_input(current_input)
        processed_gyro = self.get_processed_gyro_input(current_input)

        # Convert angular velocities from deg/s to rad/s
        processed_gyro = Utils.degrees_to_radians(processed_gyro)

        # Transform gyro data and a single axis of accelerometer data so that the input matches mathematical convention
        processed_input = self.convert_to_right_handed_coords(np.concatenate((processed_acc, processed_gyro), axis=1))

        input_size = current_input.shape[0]

        if input_size < cfg.min_filter_size:
            remaining_size = cfg.min_filter_size - input_size
            processed_input = np.concatenate(
                (self.processed_input_tracker.get_latest_n(remaining_size), processed_input))

        return LowPassFilter.process(processed_input, self.low_a, self.low_b, input_size)

    def run_processing_iterations(self, processed_inputs: np.array, start_row: int):

        orientations = np.empty((processed_inputs.shape[0], 3))
        for row in range(processed_inputs.shape[0]):
            # TODO: can be optimized
            prev_accelerations = self.vertical_acceleration_tracker.get_latest_n(
                self.points_for_mean[cfg.acc_identifier])
            self.wave_function(prev_accelerations)

            orientations[row] = self.estimate_pose(processed_inputs[row], start_row + row)
            self.orientations_tracker.enqueue(orientations[row])

            # Adjust velocity and position damping factors
            self.pos_damping.update()
            self.vel_damping.update()

        return orientations

    def estimate_pose(self, processed_input: np.array, row_number: int):
        # A Kalman filter iteration is performed to estimate x- and y-angles,
        # which later makes up the bank angle
        orientation = np.empty(3)
        if row_number % cfg.rows_per_kalman_use == 0:
            self.kalman_filter.iterate(processed_input)
            # self.orientation_mmap[row_no, 0:2]
            orientation[0:2] = self.kalman_filter.get_state_estimate()
        else:
            prev_orientation = self.orientations_tracker.get_tail()
            orientation[0:2] = self.estimate_angles_using_gyro(processed_input, prev_orientation)
            self.kalman_filter.state_posteriori = orientation[0:2]

            if self.dev_mode:
                self.dev_gyro_state[row_number] = self.dev_gyro_state[row_number - 1] + \
                                                  cfg.sampling_period * self.processed_input[row_number, 3:5] \
                                                  * np.flip(np.cos(self.dev_gyro_state[row_number - 1]))

        # Vertical acceleration, velocity and position is estimated and stored internally
        vertical_acceleration = self.estimate_vertical_acceleration(processed_input, orientation[0:2])

        vertical_velocity = self.estimate_vertical_velocity(vertical_acceleration)
        vertical_position = self.estimate_vertical_position(vertical_velocity)

        orientation[2] = vertical_position
        self.orientations_tracker.enqueue(orientation)

        # In development mode, store information
        if self.dev_mode:
            self.vertical_acceleration[row_number] = vertical_acceleration
            self.vertical_velocity[row_number] = vertical_velocity
            self.vertical_velocity_dampened[row_number] = vertical_velocity + self.biases[
                cfg.vertical_velocity_identifier]

            self.vertical_position[row_number] = vertical_position
            self.vertical_position_dampened[row_number] = vertical_position + self.biases[
                cfg.vertical_position_identifier]

            self.dev_vertical_velocity[row_number] = vertical_velocity

            self.vertical_vel_bias_array[row_number] = self.biases[cfg.vertical_velocity_identifier]

        if self.dev_mode:
            self.vertical_pos_bias_array[row_number] = self.biases[cfg.vertical_position_identifier]

        ##########################################################################

        return orientation

    @staticmethod
    def estimate_angles_using_gyro(processed_input: np.array, prev_orientation: np.array):
        return prev_orientation[0:2] + cfg.sampling_period * processed_input[3:5] * np.flip(
            np.cos(prev_orientation[0:2]))

    @staticmethod
    def estimate_vertical_acceleration(processed_input, angles):
        """
        Estimates vertical acceleration of the sensor.
        Rotates the set of acceleration vectors produced by the angles found in angle estimation, then uses the
        z-component of the resulting set as the vertical acceleration of the sensor.
        """
        a_vector = processed_input[0:3]
        inverse_orientation = [-angles[0], -angles[1], 0.0]
        global_a_vector = Rotations.rotate_system(sys_ax=a_vector, sensor_angles=inverse_orientation)

        return -(global_a_vector[2] + cfg.gravitational_constant)

    def estimate_vertical_velocity(self, vertical_acceleration: int):

        vertical_velocity = self.vertical_velocity_tracker.get_tail() + cfg.sampling_period * vertical_acceleration
        # Vertical velocity is adjusted by a damping factor to compensate for integration drift
        vertical_velocity = vertical_velocity * (1 - self.vel_damping.value())

        self.vertical_velocity_tracker.enqueue(vertical_velocity)

        bias = self.update_bias(cfg.vertical_velocity_identifier, self.vertical_velocity_tracker, 1)

        if cfg.ignore_vertical_velocity_bias:
            return vertical_velocity
        else:
            return vertical_velocity - bias

    def update_bias(self, identifier, cyclic_array, number_of_new_values):
        # If a number of rows equal to or greater than the threshold for updating bias has been reached, update bias
        self.bias_estimators[identifier].update_counter(number_of_new_values)

        if self.bias_estimators[identifier].should_update():
            values = cyclic_array.get_latest_n(self.points_for_mean[identifier])
            self.bias_estimators[identifier].update(values)

        self.biases[identifier] = self.bias_estimators[identifier].value()
        return self.biases[identifier]

    def estimate_vertical_position(self, vertical_velocity: int):
        # Vertical position is updated using current vertical velocity
        vertical_position = self.vertical_position_tracker.get_tail() + cfg.sampling_period * vertical_velocity
        # Vertical position is adjusted by a damping factor to compensate for integration drift
        vertical_position = vertical_position * (1 - self.pos_damping.value())

        self.vertical_position_tracker.enqueue(vertical_position)

        bias = self.update_bias(cfg.vertical_position_identifier, self.vertical_position_tracker, 1)

        # Vertical position is adjusted by the bias and stored as output
        if cfg.ignore_vertical_position_bias:
            return vertical_position
        else:
            return vertical_position - bias

    def copy_data_to_last_index_on_buffer_reuse(self):
        # Since some methods use data indexed in [row_no-1], data from [self.last_valid] is copied to
        # [-1]. One could also check for start==0 in each of these methods but this is less expensive.
        self.vertical_velocity[-1] = self.vertical_velocity[self.last_valid]
        self.vertical_position[-1] = self.vertical_position[self.last_valid]
        self.orientation_mmap[-1] = self.orientation_mmap[self.last_valid]
        if self.dev_mode:
            self.dev_gyro_state[-1] = self.dev_gyro_state[self.last_valid]

    def post_process_output(self, current_orientations: np.array):
        if self.dev_mode and not cfg.use_output_filtering:
            return current_orientations

        numb_current_orientations = current_orientations.shape[0]
        if numb_current_orientations < cfg.min_filter_size:
            remaining_values = cfg.min_filter_size - numb_current_orientations
            prev_orientations = self.orientations_tracker.get_latest_n(remaining_values)
            orientations = np.concatenate((prev_orientations, current_orientations))
        else:
            orientations = current_orientations

        return LowPassFilter.process(orientations, self.low_a, self.low_b,
                                     numb_current_orientations)

    def wave_function(self, prev_accelerations: np.array):
        # Check if it is time to perform a Fourier transform
        if self.points_since_wave_update < cfg.n_points_between_fft:
            self.points_since_wave_update += 1
            return

        self.points_since_wave_update = 0
        # First, we do a transform of the vertical acceleration signal
        fourier_transform = fft(prev_accelerations[-cfg.n_points_for_fft:])

        coefficient_array = 2.0 / cfg.n_points_for_fft * np.abs(fourier_transform[0:cfg.n_points_for_fft // 2])
        self.save_wave_function(coefficient_array)

        if cfg.fft_aided_bias:
            self.update_position_bias_window_size()

    def save_wave_function(self, coefficient_array: np.ndarray):
        # Update buffer pointer
        self.wave_function_buffer_pointer = (self.wave_function_buffer_pointer + 1) % cfg.n_saved_wave_functions
        # Store wave function coefficients in buffer
        #   - In case the buffer is too small to perform FFT using requested number of points we specify that
        #   - self.wave_function_buffer is filled by the number of data points in coefficient_array to avoid a
        #   - ValueError.
        self.wave_function_buffer[self.wave_function_buffer_pointer][0:len(coefficient_array)] = coefficient_array

<<<<<<< HEAD
    def update_position_bias_window_size(self):
=======
    def predict_angles(self, row_no: int, t: float):
        """
        Predict what the x- and y-angle of the sensor is for some time t in the future
        :param row_no: Current row index
        :param t: Time in seconds
        :return: Predicted x- and y-angle [float, float]
        """
        x_angle_prediction = self.output[row_no, 0] + self.processed_input[row_no, 3] * t
        y_angle_prediction = self.output[row_no, 1] + self.processed_input[row_no, 4] * t

        return x_angle_prediction, y_angle_prediction

    def update_position_bias_control(self):
>>>>>>> 16adf656
        # TODO: Test how this method affects vert pos bias window during NaN-packages, especially on time usage due to
        #       increased window size. If this is a problem, package discarding must be strengthened with using the
        #       main frequency from the fft
        """
        Use information from wave function to control mean window size for vertical position
        """

        frequencies = np.linspace(0.0, cfg.sampling_rate / 2, cfg.n_points_for_fft // 2)
        top_frequency = frequencies[np.argmax(self.wave_function_buffer[self.wave_function_buffer_pointer])]

        if top_frequency == 0.0:
            return
        new_n_data_points = int(cfg.sampling_rate * 1 / top_frequency)
        # Update bias control, as long as the period of the greatest amplitude is greater than some threshold
        if new_n_data_points > cfg.min_points_for_pos_mean:
            self.points_for_mean[cfg.vertical_position_identifier] = new_n_data_points

            # print(f'When last row was {self.last_row}, pos bias window size set to {self.n_points_for_pos_mean}')

    @staticmethod
    def convert_to_right_handed_coords(processed_input: np.array):
        """
        From testing we know that the sensor output does not match mathematical convention. This method uses information
        provided in config.py to reverse all gyro axes and exactly one of the accelerometer axes.
        :param processed_input: array with the input to correct
        """
        if cfg.perform_axis_reversal:
            # Reverse gyro data
            processed_input[:, 3:5] *= cfg.gyro_reversal_coefficient
            # Reverse accelerometer data. Since positive direction of accelerometer and gyro is linked, the same gyro
            # axis must be reversed again.
            processed_input[:, cfg.axis_reversal_index] *= cfg.axis_reversal_coefficient
            if cfg.axis_reversal_index < 2:
                processed_input[:, 3 + cfg.axis_reversal_index] *= cfg.axis_reversal_coefficient

        return processed_input

    def get_processed_acc_input(self, imu_array: np.array):
        processed_input = np.empty((imu_array.shape[0], 3))
        processed_input[:, 0:2] = (imu_array[:, 0:2] - self.biases[0:2]) * cfg.gravitational_constant
        processed_input[:, 2] = imu_array[:, 2] * cfg.gravitational_constant
        return processed_input

    def get_processed_gyro_input(self, imu_array: np.array):
        """
        Adjusts gyro data using a sensor bias.
        :param imu_array: Array containing the processed imu measurements to use
        :param start: Index that slices the buffer part that is to be adjusted.
        :param end: Index that slices the buffer part that is to be adjusted.
        """
<<<<<<< HEAD
        return imu_array[:, 3:5] - self.biases[3:5]
=======
        self.processed_input[start: end, 3:5] = self.input[start: end, 3:5] - self.gyro_bias_final

    def set_processed_acc_input_nan(self, start: int, end: int):
        # TODO: Consider a variable that updates for each data row in this method. The value increases by some metric
        #       for each non-NaN value, and decreases for each NaN-value. If the variable stays below a certain value
        #       for some number of rows, these rows are discarded. NB! Should use a [0, 1] array for this, and for
        #       setting all inputs where NaN values are present.
        # Method uses assumtion 1
        first_useable = float('nan')
        first_useable_i = 0
        last_useable = float('nan')
        last_useable_i = 0
        for i in range(start, end):
            # Check if the current value is NaN
            if np.any(np.isnan(self.input[i, 0:3])):
                # Check if last_useable has been assigned
                if np.any(np.isnan(last_useable)):
                    # If last_useable has not been assigned, the current value is the first NaN value of
                    # some number of NaN values. Therefore, assign last_useable as the previous value
                    last_useable = self.input[i - 1, 0:3]
                    last_useable_i = i - 1
                    # Taking into account that self.input[i-1] might also be a NaN value (in case this is the beginning
                    # of a burst and the last value of the previous burst was NaN), a generic set of values may need
                    # to be used
                    if np.any(np.isnan(last_useable)):
                        last_useable = np.array([0.0, 0.0, -1.0])   # Generic set of [accX, accY, accZ]

                    # If first_useable has also been assigned, all values in
                    # self.input[first_useable: i] can be copied directly to self.processed_input
                    if not np.any(np.isnan(first_useable)):
                        self.processed_input[first_useable_i:i, 0:3] = self.input[first_useable_i: i, 0:3]
                        first_useable = float('nan')
                    # If last_useable has already been assigned, the current value is somewhere within a row of
                    # several NaN. Thus, nothing is done.
            else:
                # If the current value is not NaN, check if last_useable has been assigned
                # If last_useable has NOT been assigned, the current value is somewhere within a row of
                # actual values. Nothing needs to be done
                if not np.any(np.isnan(last_useable)):
                    # If last_useable has in fact been assigned, the current value is the first actual value
                    # after some number of NaN values. Therefore, next_useable is assigned as current value.
                    next_useable = self.input[i, 0:3]
                    # The values between last_useable and next_useable are then interpolated
                    # Incremental values are identified
                    steps = i - last_useable_i
                    increment = (next_useable - last_useable) / steps
                    increment_array = np.linspace(increment, increment * (steps - 1), steps - 1)
                    # Currently encapsulated NaN-values are set equal to last_useable
                    self.processed_input[last_useable_i + 1:i, 0:3] = last_useable
                    # Increments are added
                    # TODO: Solve this try/except
                    try:
                        self.processed_input[last_useable_i + 1:i, 0:3] += increment_array
                    except ValueError:
                        print(f'Couldn\'t insert the interpolated gyro array into processed_input:\n'
                              f'Steps: {steps}, last_usable_i: {last_useable_i}, increment_array: {increment_array}')

                    # Finally, both last_useable and next_useable are set to NaN again
                    last_useable = float('nan')

                # If first_useable is not set to any value, this is the first non-NaN value in some row of
                # non-NaN values.
                if np.any(np.isnan(first_useable)):
                    first_useable = self.input[i, 0:3]
                    first_useable_i = i

        # When the entire row is checked for NaN, there may still be the case that the last values are
        # NaN values. In this case we cannot interpolate anything and instead we perform a simple
        # extrapolation, by copying last_useable into each of the values.
        if not np.any(np.isnan(last_useable)):
            self.processed_input[last_useable_i + 1:end, 0:3] = last_useable
        else:
            # If last_useable is not set, this bursts ends with non-NaN values. These can be inserted into
            # self.processed_input
            self.processed_input[first_useable_i:end, 0:3] = self.input[first_useable_i:end, 0:3]
        # Finally, after having copied/inter/extrapolated input to processed_input, the data is adjusted according
        # to input bias
        self.processed_input[start:end, 0:2] -= self.acc_bias_final[0:2]
        self.processed_input[start:end, 0:3] *= self.gravitational_constant

    def set_processed_gyro_input_nan(self, start: int, end: int):
        # TODO: Consider a variable that updates for each data row in this method. The value increases by some metric
        #       for each non-NaN value, and decreases for each NaN-value. If the variable stays below a certain value
        #       for some number of rows, these rows are discarded.
        # Method uses assumtion 1
        first_useable = float('nan')
        first_useable_i = 0
        last_useable = float('nan')
        last_useable_i = 0
        for i in range(start, end):
            # Check if the current value is NaN
            if np.any(np.isnan(self.input[i, 3:5])):
                # Check if last_useable has been assigned
                if np.any(np.isnan(last_useable)):
                    # If last_useable has not been assigned, the current value is the first NaN value of
                    # some number of NaN values. Therefore, assign last_useable as the previous value
                    last_useable = self.input[i - 1, 3:5]
                    last_useable_i = i - 1

                    # If first_useable has also been assigned, all values in
                    # self.input[first_useable: i] can be copied directly to self.processed_input
                    if not np.any(np.isnan(first_useable)):
                        self.processed_input[first_useable_i:i, 3:5] = self.input[first_useable_i: i, 3:5]
                        first_useable = float('nan')

                    # Taking into account that self.input[i-1] might also be a NaN value (in case this is the beginning
                    # of a burst and the last value of the previous burst was NaN), a generic set of values may need
                    # to be used
                    if np.any(np.isnan(last_useable)):
                        last_useable = np.array([0.0, 0.0])   # Generic set of [gyroX, gyroY]

                    # If last_useable has already been assigned, the current value is somewhere within a row of
                    # several NaN. Thus, nothing is done.
            else:
                # If the current value is not NaN, check if last_useable has been assigned
                # If last_useable has NOT been assigned, the current value is somewhere within a row of
                # actual values. Nothing needs to be done
                if not np.any(np.isnan(last_useable)):
                    # If last_useable has in fact been assigned, the current value is the first actual value
                    # after some number of NaN values. Therefore, next_useable is assigned as current value.
                    next_useable = self.input[i, 3:5]
                    # The values between last_useable and next_useable are then interpolated
                    # Incremental values are identified
                    steps = i - last_useable_i
                    increment = (next_useable - last_useable) / steps
                    increment_array = np.linspace(increment, increment * (steps - 1), steps - 1)
                    # Currently encapsulated NaN-values are set equal to last_useable
                    self.processed_input[last_useable_i + 1:i, 3:5] = last_useable
                    # Increments are added
                    # TODO: Solve this try/except
                    try:
                        self.processed_input[last_useable_i + 1:i, 3:5] += increment_array
                    except ValueError:
                        print(f'Couldn\'t insert the interpolated gyro array into processed_input:\n'
                              f'Steps: {steps}, last_usable_i: {last_useable_i}, increment_array: {increment_array}')
                    # Finally, both last_useable and next_useable are set to NaN again
                    last_useable = float('nan')

                # If first_useable is not set to any value, this is the first non-NaN value in some row of
                # non-NaN values.
                if np.any(np.isnan(first_useable)):
                    first_useable = self.input[i, 3:5]
                    first_useable_i = i

        # When the entire row is checked for NaN, there may still be the case that the last values are
        # NaN values. In this case we cannot interpolate anything and instead we perform a simple
        # extrapolation, by copying last_useable into each of the values.
        if not np.any(np.isnan(last_useable)):
            self.processed_input[last_useable_i + 1:end, 3:5] = last_useable
        else:
            # If last_useable is not set, this bursts ends with non-NaN values. These can be inserted into
            # self.processed_input
            self.processed_input[first_useable_i:end, 3:5] = self.input[first_useable_i:end, 3:5]

        # Finally, after having copied/inter/extrapolated input to processed_input, the data is adjusted according
        # to input bias
        self.processed_input[start:end, 3:5] -= self.gyro_bias_final

    def update_gyro_bias(self, row_no: int):
        """
        Updates gyroscope sensor bias from a mean of historic data.
        """
        # Update gyroscope bias if enough data has arrived since last update
        if row_no - self.last_gyro_bias_update >= self.points_between_gyro_bias_update:

            self.update_sliding_window_gyro_bias(row_no=row_no)
            self.update_adaptive_gyro_bias()

            if self.dev_mode:
                if row_no > self.n_points_for_gyro_mean:
                    self.gyro_bias_array[self.last_gyro_bias_update: row_no] = self.gyro_bias_final

            self.last_gyro_bias_update = row_no

    def update_sliding_window_gyro_bias(self, row_no: int):
        # Check whether the entire data request can be indexed within [0, row_no]
        if self.historic_data_is_contiguous(request_size=self.n_points_for_gyro_mean,
                                            end_row_of_data=row_no):
            self.gyro_bias_sliding_window = np.nanmean(self.input[row_no - self.n_points_for_gyro_mean:
                                                                  row_no, 3:5],
                                                       axis=0)
        else:
            # If data is split between the end and the start of the buffer,
            # indices are generated to slice these parts
            last_indices, first_indices = self.patched_buffer_indices(request_size=self.n_points_for_gyro_mean,
                                                                      current_row=row_no)
            # The number of NaN-rows (if any) in the part of the buffer being used is required when finding the mean
            # of two separate parts of the buffer.
            n_nan = np.count_nonzero(np.isnan(self.input[last_indices[0]:last_indices[1], 0])) \
                + np.count_nonzero(np.isnan(self.input[first_indices[0]:first_indices[1], 0]))

            self.gyro_bias_sliding_window = (np.nansum(self.input[last_indices[0]:last_indices[1], 3:5], axis=0) +
                                             np.nansum(self.input[first_indices[0]:first_indices[1], 3:5], axis=0)) \
                / (self.n_points_for_gyro_mean - n_nan)

    def update_adaptive_gyro_bias(self):
        self.adav_gyro_x.update(sample=self.gyro_bias_sliding_window[0])
        self.adav_gyro_y.update(sample=self.gyro_bias_sliding_window[1])
        # self.adav_gyro_z.update(sample=self.gyro_bias_sliding_window[2])
        self.gyro_bias_final[0] = self.adav_gyro_x.adaptive_average
        self.gyro_bias_final[1] = self.adav_gyro_y.adaptive_average
        # self.gyro_bias_final[2] = self.adav_gyro_z.adaptive_average

    def update_acc_bias(self, row_no: int):
        """
        Updates x- and y-acceleration sensor bias from a mean of historic data.

        :param row_no: First index of current burst.
        """

        if row_no - self.last_acc_bias_update >= self.points_between_acc_bias_update:

            self.update_sliding_window_acc_bias(row_no=row_no)
            self.update_adaptive_acc_bias()

            if self.dev_mode:
                if row_no > self.n_points_for_acc_mean:
                    self.acc_bias_array[self.last_acc_bias_update: row_no] = self.acc_bias_final

            self.last_acc_bias_update = row_no

    def update_sliding_window_acc_bias(self, row_no: int):
        # Check whether the entire data request can be indexed within [0, row_no]
        if self.historic_data_is_contiguous(request_size=self.n_points_for_acc_mean, end_row_of_data=row_no):
            self.acc_bias_sliding_window = \
                np.nanmean(self.input[row_no - self.n_points_for_acc_mean: row_no, 0:3], axis=0)
        else:
            # If data is split between the end and the start of the buffer,
            # indices are generated to slice these parts
            last_indices, first_indices = self.patched_buffer_indices(request_size=self.n_points_for_acc_mean,
                                                                      current_row=row_no)
            # The number of NaN-rows (if any) in the part of the buffer being used is required when finding the mean
            # of two separate parts of the buffer.
            n_nan = np.count_nonzero(np.isnan(self.input[last_indices[0]:last_indices[1], 0])) \
                + np.count_nonzero(np.isnan(self.input[first_indices[0]:first_indices[1], 0]))

            self.acc_bias_sliding_window = \
                (np.nansum(self.input[last_indices[0]:last_indices[1], 0:3], axis=0) +
                 np.nansum(self.input[first_indices[0]:first_indices[1], 0:3], axis=0)) \
                / (self.n_points_for_acc_mean - n_nan)

        # Since we expect the z acceleration to have an average value of -1.0 g, we subtract this from the
        # accumulated z acceleration bias
        # self.acc_bias[2] += 1.0

        # Instead of setting acc_bias so that it assumes a mean of -1.0 g in the z-acc sensor, we skip the bias
        # adjustment at this point an revisits it in the form of assuming the proper vertical acceleration of the
        # sensor averages at -1.0 in estimate_vertical_acceleration
        # self.acc_bias_sliding_window[2] = 0.0

    def update_adaptive_acc_bias(self):
        self.adav_acc_x.update(sample=self.acc_bias_sliding_window[0])
        self.adav_acc_y.update(sample=self.acc_bias_sliding_window[1])
        self.adav_acc_z.update(sample=self.acc_bias_sliding_window[2])
        self.acc_bias_final[0] = self.adav_acc_x.adaptive_average
        self.acc_bias_final[1] = self.adav_acc_y.adaptive_average
        self.acc_bias_final[2] = self.adav_acc_z.adaptive_average

    def update_proper_vert_acc_bias(self, row_no: int):
        if row_no - self.last_proper_vert_acc_bias_update >= self.points_between_proper_vert_acc_bias_update:
            if self.historic_data_is_contiguous(request_size=self.n_points_for_proper_vert_acc_mean,
                                                end_row_of_data=row_no):
                self.proper_vert_acc_bias = \
                    np.mean(self.proper_vertical_acceleration[row_no - self.n_points_for_proper_vert_acc_mean: row_no])
            else:
                last_indices, first_indices = \
                    self.patched_buffer_indices(request_size=self.n_points_for_proper_vert_acc_mean, current_row=row_no)
                self.proper_vert_acc_bias = \
                    np.sum(self.proper_vertical_acceleration[last_indices[0]: last_indices[1]]) + \
                    np.sum(self.proper_vertical_acceleration[first_indices[0]:first_indices[1]])
                self.proper_vert_acc_bias /= self.n_points_for_proper_vert_acc_mean

            self.proper_vert_acc_bias -= self.gravitational_constant

            self.last_proper_vert_acc_bias_update = row_no

    def update_vert_vel_bias(self, row_no: int):
        """
        Updates vertical velocity bias from a mean of historic data.

        :param row_no: Current row index
        """
        if row_no - self.last_vert_vel_bias_update >= self.points_between_vert_vel_bias_update:
            # Check whether the entire data request can be indexed within [0, self.last_row]
            if self.historic_data_is_contiguous(request_size=self.n_points_for_vel_mean, end_row_of_data=row_no):
                self.vert_vel_bias = np.mean(self.dampened_vertical_velocity[row_no - self.n_points_for_vel_mean:
                                                                             row_no])
            else:
                # If data is split between the end and the start of the buffer,
                # indices are generated to slice these parts
                last_indices, first_indices = self.patched_buffer_indices(request_size=self.n_points_for_vel_mean,
                                                                          current_row=row_no)
                self.vert_vel_bias = np.sum(self.dampened_vertical_velocity[last_indices[0]:last_indices[1]]) + \
                    np.sum(self.dampened_vertical_velocity[first_indices[0]:first_indices[1]])
                self.vert_vel_bias /= self.n_points_for_vel_mean

            if self.dev_mode:
                if self.no_vert_vel_bias:
                    self.vert_vel_bias = 0.0

            self.last_vert_vel_bias_update = row_no

    def update_vert_pos_bias(self, row_no: int):
        """
        Updates vertical position bias from a mean of historic data.

        :param row_no: Current row index
        """
        if row_no - self.last_vert_pos_bias_update >= self.points_between_vert_pos_bias_update:
            # Check whether the entire data request can be indexed within [0, self.last_row]
            if self.historic_data_is_contiguous(request_size=self.n_points_for_pos_mean, end_row_of_data=row_no):
                self.vert_pos_bias = np.average(self.dampened_vertical_position[row_no - self.n_points_for_pos_mean:
                                                                                row_no],
                                                weights=self.vert_pos_average_weights)
            else:
                # If data is split between the end and the start of the buffer,
                # indices are generated to slice these parts
                last_indices, first_indices = self.patched_buffer_indices(request_size=self.n_points_for_pos_mean,
                                                                          current_row=row_no)
                self.vert_pos_bias = np.sum(self.dampened_vertical_position[last_indices[0]:last_indices[1]]) + \
                    np.sum(self.dampened_vertical_position[first_indices[0]:first_indices[1]])

                self.vert_pos_bias /= self.n_points_for_pos_mean

            if self.dev_mode:
                if self.no_vert_pos_bias:
                    self.vert_pos_bias = 0.0

            self.last_vert_pos_bias_update = row_no

    def degrees_to_radians(self, start: int, end: int):
        """
        Converts data of angular velocity from deg/s to rad/s.
        :param start: Start index
        :param end: End index
        """
        self.processed_input[start: end, 3:5] = self.processed_input[start: end, 3:5] * np.pi / 180.0

    def reverse_some_processed_input(self, start: int, end: int):
        """
        From testing we know that the sensor output does not match mathematical convention. This method uses information
        provided in __init__() to reverse all gyro axes and exactly one of the accelerometer axes.
        :param start: First index of input to be reversed
        :param end: First index not to be reversed
        """
        if self.perform_axis_reversal:
            # Reverse gyro data
            self.processed_input[start: end, 3:5] *= self.gyro_reversal_coefficient
            # Reverse accelerometer data. Since positive direction of accelerometer and gyro is linked, the same gyro axis
            # must be reversed again.
            self.processed_input[start: end, self.axis_reversal_index] *= self.axis_reversal_coefficient
            if self.axis_reversal_index < 2:
                self.processed_input[start: end, 3 + self.axis_reversal_index] *= self.axis_reversal_coefficient

    def low_pass_filter_input(self, start: int, end: int):
        """
        Filters each of the 6 DOFs using a low-pass filter.
        :param start: Index of first row to be filtered
        :param end: Index of first row not to be filtered
        """
        if end - start < 19:
            if end < 19:
                for dof_i in range(5):
                    temp_input = np.concatenate([self.processed_input[-(19 - end):, dof_i],
                                                 self.processed_input[0:end, dof_i]])
                    self.processed_input[start: end, dof_i] = \
                        np.array(filtfilt(self.low_b,
                                          self.low_a,
                                          temp_input))[start - end:]

            else:
                for dof_i in range(5):
                    self.processed_input[start: end, dof_i] = \
                        np.array(filtfilt(self.low_b,
                                          self.low_a,
                                          self.processed_input[end - 19: end, dof_i]))[start - end:]

        else:
            for dof_i in range(5):
                self.processed_input[start: end, dof_i] = \
                    np.array(filtfilt(self.low_b,
                                      self.low_a,
                                      self.processed_input[start: end, dof_i]))

    def low_pass_filter_output(self, start: int, end: int):
        """
        Filters the outputted vertical position using a low-pass filter.
        :param start: Index of first row to be filtered
        :param end: Index of first row not to be filtered
        """
        if end - start < 19:
            if end < 19:
                temp_output = np.concatenate([self.output[-(19 - end):, 2],
                                              self.output[0:end, 2]])
                self.output[start: end, 2] = \
                    np.array(filtfilt(self.low_b,
                                      self.low_a,
                                      temp_output))[start - end:]

            else:
                self.output[start: end, 2] = \
                    np.array(filtfilt(self.low_b,
                                      self.low_a,
                                      self.output[end - 19: end, 2]))[start - end:]

        else:
            self.output[start: end, 2] = \
                np.array(filtfilt(self.low_b,
                                  self.low_a,
                                  self.output[start: end, 2]))

    def nan_handling(self, start: int, end: int):
        # Method uses assumtion 1
        if np.any(np.isnan(self.input[start:end, 0])):
            self.burst_contains_nan = True
            # If in fact all values of any DoF are NaN, the entire processing of this burst should be handled in a
            # separate method
            self.nan_in_burst = np.count_nonzero(np.isnan(self.input[start:end, 0]))
            if self.nan_in_burst > int((end-start)*self.discard_burst_nan_threshold):
                self.discard_burst(start=start, end=end)
                return
            else:
                self.burst_is_discarded = False
        else:
            self.burst_contains_nan = False
            self.burst_is_discarded = False
>>>>>>> 16adf656

    def discard_burst(self, start: int, end: int):
        """
        This method is only called when an entire burst is unusable as a result of NaN values.
        It should:
        1. Set input and processed input to some very standard values, like rows of [0.0, 0.0, -1.0, 0.0, 0.0].
        2. Set other internal storage values to something reasonable.
        3. Set some output other than zeros. Copying previous output might be ok.
        4. Set self.discard_current_burst to True.
        """

        # Set processed input
        empty_inputs = np.empty((end - start, 5)) * np.array([0.0, 0.0, -cfg.gravitational_constant, 0.0, 0.0])
        self.processed_input_tracker.enqueue_n(empty_inputs)
        self.vertical_acceleration[start:end] = 0.0
        self.vertical_velocity[start:end] = self.biases[cfg.vertical_velocity_identifier]
        self.vertical_position[start:end] = self.biases[cfg.vertical_position_identifier]

        # Set dev_mode storage
        if self.dev_mode:
            self.processed_input[start:end, 0:5] = np.array([0.0, 0.0, -cfg.gravitational_constant, 0.0, 0.0])
            self.dev_vertical_velocity[start:end] = 0.0
            self.dev_gyro_state[start:end] = 0.0
            self.dev_acc_state[start:end] = 0.0
            self.gyro_bias_array[start:end] = self.biases[0:2]
            self.acc_bias_array[start:end] = np.array([0.0, 0.0, 0.0])
            self.vertical_vel_bias_array[start:end] = self.biases[cfg.vertical_velocity_identifier]
            self.vertical_pos_bias_array[start:end] = self.biases[cfg.vertical_position_identifier]

        # Set output
        self.orientation_mmap[start:end] = np.array([0.0, 0.0, 0.0])

        # If the burst is discarded, one of the measures taken to quickly adjust to incoming data is to increase
        # the damping factors of speed and velocity. These factors are then themselves dampened subsequently.
        self.pos_damping.boost()
        self.vel_damping.boost()

    def handle_buffer_wrapping(self):
        # Information on last actual buffer index is kept
        self.last_valid = self.last_row
        # Previously update_counters_on_buffer_reuse()
        self.copy_data_to_last_index_on_buffer_reuse()
<|MERGE_RESOLUTION|>--- conflicted
+++ resolved
@@ -101,7 +101,6 @@
             self.vertical_velocity = np.zeros(shape=(self.input_length,), dtype=float)
             self.vertical_position = np.zeros(shape=(self.input_length,), dtype=float)
 
-<<<<<<< HEAD
             self.vertical_velocity_dampened = np.zeros(shape=(self.input_length,), dtype=float)
             self.vertical_position_dampened = np.zeros(shape=(self.input_length,), dtype=float)
 
@@ -109,17 +108,6 @@
             self.dev_vertical_velocity = np.zeros(shape=(self.input_length,), dtype=float)
             self.dev_gyro_state = np.zeros(shape=(self.input_length, 2), dtype=float)
             self.dev_acc_state = np.zeros(shape=(self.input_length, 2), dtype=float)
-=======
-            # Biases for each timestep are also kept for examination
-            self.acc_bias_array = np.zeros(shape=(self.input_len, 3), dtype=float)
-            self.gyro_bias_array = np.zeros(shape=(self.input_len, 2), dtype=float)
-            self.vert_vel_bias_array = np.zeros(shape=(self.input_len,), dtype=float)
-            self.vert_pos_bias_array = np.zeros(shape=(self.input_len,), dtype=float)
-
-            # Some control variables for testing with a purpose of controling vertical position output
-            self.no_vert_pos_bias = False
-            self.no_vert_vel_bias = False
->>>>>>> 16adf656
 
             # Biases for each time step are also kept for examination
             self.acc_bias_array = np.zeros(shape=(self.input_length, 3), dtype=float)
@@ -457,23 +445,7 @@
         #   - ValueError.
         self.wave_function_buffer[self.wave_function_buffer_pointer][0:len(coefficient_array)] = coefficient_array
 
-<<<<<<< HEAD
     def update_position_bias_window_size(self):
-=======
-    def predict_angles(self, row_no: int, t: float):
-        """
-        Predict what the x- and y-angle of the sensor is for some time t in the future
-        :param row_no: Current row index
-        :param t: Time in seconds
-        :return: Predicted x- and y-angle [float, float]
-        """
-        x_angle_prediction = self.output[row_no, 0] + self.processed_input[row_no, 3] * t
-        y_angle_prediction = self.output[row_no, 1] + self.processed_input[row_no, 4] * t
-
-        return x_angle_prediction, y_angle_prediction
-
-    def update_position_bias_control(self):
->>>>>>> 16adf656
         # TODO: Test how this method affects vert pos bias window during NaN-packages, especially on time usage due to
         #       increased window size. If this is a problem, package discarding must be strengthened with using the
         #       main frequency from the fft
@@ -524,436 +496,7 @@
         :param start: Index that slices the buffer part that is to be adjusted.
         :param end: Index that slices the buffer part that is to be adjusted.
         """
-<<<<<<< HEAD
         return imu_array[:, 3:5] - self.biases[3:5]
-=======
-        self.processed_input[start: end, 3:5] = self.input[start: end, 3:5] - self.gyro_bias_final
-
-    def set_processed_acc_input_nan(self, start: int, end: int):
-        # TODO: Consider a variable that updates for each data row in this method. The value increases by some metric
-        #       for each non-NaN value, and decreases for each NaN-value. If the variable stays below a certain value
-        #       for some number of rows, these rows are discarded. NB! Should use a [0, 1] array for this, and for
-        #       setting all inputs where NaN values are present.
-        # Method uses assumtion 1
-        first_useable = float('nan')
-        first_useable_i = 0
-        last_useable = float('nan')
-        last_useable_i = 0
-        for i in range(start, end):
-            # Check if the current value is NaN
-            if np.any(np.isnan(self.input[i, 0:3])):
-                # Check if last_useable has been assigned
-                if np.any(np.isnan(last_useable)):
-                    # If last_useable has not been assigned, the current value is the first NaN value of
-                    # some number of NaN values. Therefore, assign last_useable as the previous value
-                    last_useable = self.input[i - 1, 0:3]
-                    last_useable_i = i - 1
-                    # Taking into account that self.input[i-1] might also be a NaN value (in case this is the beginning
-                    # of a burst and the last value of the previous burst was NaN), a generic set of values may need
-                    # to be used
-                    if np.any(np.isnan(last_useable)):
-                        last_useable = np.array([0.0, 0.0, -1.0])   # Generic set of [accX, accY, accZ]
-
-                    # If first_useable has also been assigned, all values in
-                    # self.input[first_useable: i] can be copied directly to self.processed_input
-                    if not np.any(np.isnan(first_useable)):
-                        self.processed_input[first_useable_i:i, 0:3] = self.input[first_useable_i: i, 0:3]
-                        first_useable = float('nan')
-                    # If last_useable has already been assigned, the current value is somewhere within a row of
-                    # several NaN. Thus, nothing is done.
-            else:
-                # If the current value is not NaN, check if last_useable has been assigned
-                # If last_useable has NOT been assigned, the current value is somewhere within a row of
-                # actual values. Nothing needs to be done
-                if not np.any(np.isnan(last_useable)):
-                    # If last_useable has in fact been assigned, the current value is the first actual value
-                    # after some number of NaN values. Therefore, next_useable is assigned as current value.
-                    next_useable = self.input[i, 0:3]
-                    # The values between last_useable and next_useable are then interpolated
-                    # Incremental values are identified
-                    steps = i - last_useable_i
-                    increment = (next_useable - last_useable) / steps
-                    increment_array = np.linspace(increment, increment * (steps - 1), steps - 1)
-                    # Currently encapsulated NaN-values are set equal to last_useable
-                    self.processed_input[last_useable_i + 1:i, 0:3] = last_useable
-                    # Increments are added
-                    # TODO: Solve this try/except
-                    try:
-                        self.processed_input[last_useable_i + 1:i, 0:3] += increment_array
-                    except ValueError:
-                        print(f'Couldn\'t insert the interpolated gyro array into processed_input:\n'
-                              f'Steps: {steps}, last_usable_i: {last_useable_i}, increment_array: {increment_array}')
-
-                    # Finally, both last_useable and next_useable are set to NaN again
-                    last_useable = float('nan')
-
-                # If first_useable is not set to any value, this is the first non-NaN value in some row of
-                # non-NaN values.
-                if np.any(np.isnan(first_useable)):
-                    first_useable = self.input[i, 0:3]
-                    first_useable_i = i
-
-        # When the entire row is checked for NaN, there may still be the case that the last values are
-        # NaN values. In this case we cannot interpolate anything and instead we perform a simple
-        # extrapolation, by copying last_useable into each of the values.
-        if not np.any(np.isnan(last_useable)):
-            self.processed_input[last_useable_i + 1:end, 0:3] = last_useable
-        else:
-            # If last_useable is not set, this bursts ends with non-NaN values. These can be inserted into
-            # self.processed_input
-            self.processed_input[first_useable_i:end, 0:3] = self.input[first_useable_i:end, 0:3]
-        # Finally, after having copied/inter/extrapolated input to processed_input, the data is adjusted according
-        # to input bias
-        self.processed_input[start:end, 0:2] -= self.acc_bias_final[0:2]
-        self.processed_input[start:end, 0:3] *= self.gravitational_constant
-
-    def set_processed_gyro_input_nan(self, start: int, end: int):
-        # TODO: Consider a variable that updates for each data row in this method. The value increases by some metric
-        #       for each non-NaN value, and decreases for each NaN-value. If the variable stays below a certain value
-        #       for some number of rows, these rows are discarded.
-        # Method uses assumtion 1
-        first_useable = float('nan')
-        first_useable_i = 0
-        last_useable = float('nan')
-        last_useable_i = 0
-        for i in range(start, end):
-            # Check if the current value is NaN
-            if np.any(np.isnan(self.input[i, 3:5])):
-                # Check if last_useable has been assigned
-                if np.any(np.isnan(last_useable)):
-                    # If last_useable has not been assigned, the current value is the first NaN value of
-                    # some number of NaN values. Therefore, assign last_useable as the previous value
-                    last_useable = self.input[i - 1, 3:5]
-                    last_useable_i = i - 1
-
-                    # If first_useable has also been assigned, all values in
-                    # self.input[first_useable: i] can be copied directly to self.processed_input
-                    if not np.any(np.isnan(first_useable)):
-                        self.processed_input[first_useable_i:i, 3:5] = self.input[first_useable_i: i, 3:5]
-                        first_useable = float('nan')
-
-                    # Taking into account that self.input[i-1] might also be a NaN value (in case this is the beginning
-                    # of a burst and the last value of the previous burst was NaN), a generic set of values may need
-                    # to be used
-                    if np.any(np.isnan(last_useable)):
-                        last_useable = np.array([0.0, 0.0])   # Generic set of [gyroX, gyroY]
-
-                    # If last_useable has already been assigned, the current value is somewhere within a row of
-                    # several NaN. Thus, nothing is done.
-            else:
-                # If the current value is not NaN, check if last_useable has been assigned
-                # If last_useable has NOT been assigned, the current value is somewhere within a row of
-                # actual values. Nothing needs to be done
-                if not np.any(np.isnan(last_useable)):
-                    # If last_useable has in fact been assigned, the current value is the first actual value
-                    # after some number of NaN values. Therefore, next_useable is assigned as current value.
-                    next_useable = self.input[i, 3:5]
-                    # The values between last_useable and next_useable are then interpolated
-                    # Incremental values are identified
-                    steps = i - last_useable_i
-                    increment = (next_useable - last_useable) / steps
-                    increment_array = np.linspace(increment, increment * (steps - 1), steps - 1)
-                    # Currently encapsulated NaN-values are set equal to last_useable
-                    self.processed_input[last_useable_i + 1:i, 3:5] = last_useable
-                    # Increments are added
-                    # TODO: Solve this try/except
-                    try:
-                        self.processed_input[last_useable_i + 1:i, 3:5] += increment_array
-                    except ValueError:
-                        print(f'Couldn\'t insert the interpolated gyro array into processed_input:\n'
-                              f'Steps: {steps}, last_usable_i: {last_useable_i}, increment_array: {increment_array}')
-                    # Finally, both last_useable and next_useable are set to NaN again
-                    last_useable = float('nan')
-
-                # If first_useable is not set to any value, this is the first non-NaN value in some row of
-                # non-NaN values.
-                if np.any(np.isnan(first_useable)):
-                    first_useable = self.input[i, 3:5]
-                    first_useable_i = i
-
-        # When the entire row is checked for NaN, there may still be the case that the last values are
-        # NaN values. In this case we cannot interpolate anything and instead we perform a simple
-        # extrapolation, by copying last_useable into each of the values.
-        if not np.any(np.isnan(last_useable)):
-            self.processed_input[last_useable_i + 1:end, 3:5] = last_useable
-        else:
-            # If last_useable is not set, this bursts ends with non-NaN values. These can be inserted into
-            # self.processed_input
-            self.processed_input[first_useable_i:end, 3:5] = self.input[first_useable_i:end, 3:5]
-
-        # Finally, after having copied/inter/extrapolated input to processed_input, the data is adjusted according
-        # to input bias
-        self.processed_input[start:end, 3:5] -= self.gyro_bias_final
-
-    def update_gyro_bias(self, row_no: int):
-        """
-        Updates gyroscope sensor bias from a mean of historic data.
-        """
-        # Update gyroscope bias if enough data has arrived since last update
-        if row_no - self.last_gyro_bias_update >= self.points_between_gyro_bias_update:
-
-            self.update_sliding_window_gyro_bias(row_no=row_no)
-            self.update_adaptive_gyro_bias()
-
-            if self.dev_mode:
-                if row_no > self.n_points_for_gyro_mean:
-                    self.gyro_bias_array[self.last_gyro_bias_update: row_no] = self.gyro_bias_final
-
-            self.last_gyro_bias_update = row_no
-
-    def update_sliding_window_gyro_bias(self, row_no: int):
-        # Check whether the entire data request can be indexed within [0, row_no]
-        if self.historic_data_is_contiguous(request_size=self.n_points_for_gyro_mean,
-                                            end_row_of_data=row_no):
-            self.gyro_bias_sliding_window = np.nanmean(self.input[row_no - self.n_points_for_gyro_mean:
-                                                                  row_no, 3:5],
-                                                       axis=0)
-        else:
-            # If data is split between the end and the start of the buffer,
-            # indices are generated to slice these parts
-            last_indices, first_indices = self.patched_buffer_indices(request_size=self.n_points_for_gyro_mean,
-                                                                      current_row=row_no)
-            # The number of NaN-rows (if any) in the part of the buffer being used is required when finding the mean
-            # of two separate parts of the buffer.
-            n_nan = np.count_nonzero(np.isnan(self.input[last_indices[0]:last_indices[1], 0])) \
-                + np.count_nonzero(np.isnan(self.input[first_indices[0]:first_indices[1], 0]))
-
-            self.gyro_bias_sliding_window = (np.nansum(self.input[last_indices[0]:last_indices[1], 3:5], axis=0) +
-                                             np.nansum(self.input[first_indices[0]:first_indices[1], 3:5], axis=0)) \
-                / (self.n_points_for_gyro_mean - n_nan)
-
-    def update_adaptive_gyro_bias(self):
-        self.adav_gyro_x.update(sample=self.gyro_bias_sliding_window[0])
-        self.adav_gyro_y.update(sample=self.gyro_bias_sliding_window[1])
-        # self.adav_gyro_z.update(sample=self.gyro_bias_sliding_window[2])
-        self.gyro_bias_final[0] = self.adav_gyro_x.adaptive_average
-        self.gyro_bias_final[1] = self.adav_gyro_y.adaptive_average
-        # self.gyro_bias_final[2] = self.adav_gyro_z.adaptive_average
-
-    def update_acc_bias(self, row_no: int):
-        """
-        Updates x- and y-acceleration sensor bias from a mean of historic data.
-
-        :param row_no: First index of current burst.
-        """
-
-        if row_no - self.last_acc_bias_update >= self.points_between_acc_bias_update:
-
-            self.update_sliding_window_acc_bias(row_no=row_no)
-            self.update_adaptive_acc_bias()
-
-            if self.dev_mode:
-                if row_no > self.n_points_for_acc_mean:
-                    self.acc_bias_array[self.last_acc_bias_update: row_no] = self.acc_bias_final
-
-            self.last_acc_bias_update = row_no
-
-    def update_sliding_window_acc_bias(self, row_no: int):
-        # Check whether the entire data request can be indexed within [0, row_no]
-        if self.historic_data_is_contiguous(request_size=self.n_points_for_acc_mean, end_row_of_data=row_no):
-            self.acc_bias_sliding_window = \
-                np.nanmean(self.input[row_no - self.n_points_for_acc_mean: row_no, 0:3], axis=0)
-        else:
-            # If data is split between the end and the start of the buffer,
-            # indices are generated to slice these parts
-            last_indices, first_indices = self.patched_buffer_indices(request_size=self.n_points_for_acc_mean,
-                                                                      current_row=row_no)
-            # The number of NaN-rows (if any) in the part of the buffer being used is required when finding the mean
-            # of two separate parts of the buffer.
-            n_nan = np.count_nonzero(np.isnan(self.input[last_indices[0]:last_indices[1], 0])) \
-                + np.count_nonzero(np.isnan(self.input[first_indices[0]:first_indices[1], 0]))
-
-            self.acc_bias_sliding_window = \
-                (np.nansum(self.input[last_indices[0]:last_indices[1], 0:3], axis=0) +
-                 np.nansum(self.input[first_indices[0]:first_indices[1], 0:3], axis=0)) \
-                / (self.n_points_for_acc_mean - n_nan)
-
-        # Since we expect the z acceleration to have an average value of -1.0 g, we subtract this from the
-        # accumulated z acceleration bias
-        # self.acc_bias[2] += 1.0
-
-        # Instead of setting acc_bias so that it assumes a mean of -1.0 g in the z-acc sensor, we skip the bias
-        # adjustment at this point an revisits it in the form of assuming the proper vertical acceleration of the
-        # sensor averages at -1.0 in estimate_vertical_acceleration
-        # self.acc_bias_sliding_window[2] = 0.0
-
-    def update_adaptive_acc_bias(self):
-        self.adav_acc_x.update(sample=self.acc_bias_sliding_window[0])
-        self.adav_acc_y.update(sample=self.acc_bias_sliding_window[1])
-        self.adav_acc_z.update(sample=self.acc_bias_sliding_window[2])
-        self.acc_bias_final[0] = self.adav_acc_x.adaptive_average
-        self.acc_bias_final[1] = self.adav_acc_y.adaptive_average
-        self.acc_bias_final[2] = self.adav_acc_z.adaptive_average
-
-    def update_proper_vert_acc_bias(self, row_no: int):
-        if row_no - self.last_proper_vert_acc_bias_update >= self.points_between_proper_vert_acc_bias_update:
-            if self.historic_data_is_contiguous(request_size=self.n_points_for_proper_vert_acc_mean,
-                                                end_row_of_data=row_no):
-                self.proper_vert_acc_bias = \
-                    np.mean(self.proper_vertical_acceleration[row_no - self.n_points_for_proper_vert_acc_mean: row_no])
-            else:
-                last_indices, first_indices = \
-                    self.patched_buffer_indices(request_size=self.n_points_for_proper_vert_acc_mean, current_row=row_no)
-                self.proper_vert_acc_bias = \
-                    np.sum(self.proper_vertical_acceleration[last_indices[0]: last_indices[1]]) + \
-                    np.sum(self.proper_vertical_acceleration[first_indices[0]:first_indices[1]])
-                self.proper_vert_acc_bias /= self.n_points_for_proper_vert_acc_mean
-
-            self.proper_vert_acc_bias -= self.gravitational_constant
-
-            self.last_proper_vert_acc_bias_update = row_no
-
-    def update_vert_vel_bias(self, row_no: int):
-        """
-        Updates vertical velocity bias from a mean of historic data.
-
-        :param row_no: Current row index
-        """
-        if row_no - self.last_vert_vel_bias_update >= self.points_between_vert_vel_bias_update:
-            # Check whether the entire data request can be indexed within [0, self.last_row]
-            if self.historic_data_is_contiguous(request_size=self.n_points_for_vel_mean, end_row_of_data=row_no):
-                self.vert_vel_bias = np.mean(self.dampened_vertical_velocity[row_no - self.n_points_for_vel_mean:
-                                                                             row_no])
-            else:
-                # If data is split between the end and the start of the buffer,
-                # indices are generated to slice these parts
-                last_indices, first_indices = self.patched_buffer_indices(request_size=self.n_points_for_vel_mean,
-                                                                          current_row=row_no)
-                self.vert_vel_bias = np.sum(self.dampened_vertical_velocity[last_indices[0]:last_indices[1]]) + \
-                    np.sum(self.dampened_vertical_velocity[first_indices[0]:first_indices[1]])
-                self.vert_vel_bias /= self.n_points_for_vel_mean
-
-            if self.dev_mode:
-                if self.no_vert_vel_bias:
-                    self.vert_vel_bias = 0.0
-
-            self.last_vert_vel_bias_update = row_no
-
-    def update_vert_pos_bias(self, row_no: int):
-        """
-        Updates vertical position bias from a mean of historic data.
-
-        :param row_no: Current row index
-        """
-        if row_no - self.last_vert_pos_bias_update >= self.points_between_vert_pos_bias_update:
-            # Check whether the entire data request can be indexed within [0, self.last_row]
-            if self.historic_data_is_contiguous(request_size=self.n_points_for_pos_mean, end_row_of_data=row_no):
-                self.vert_pos_bias = np.average(self.dampened_vertical_position[row_no - self.n_points_for_pos_mean:
-                                                                                row_no],
-                                                weights=self.vert_pos_average_weights)
-            else:
-                # If data is split between the end and the start of the buffer,
-                # indices are generated to slice these parts
-                last_indices, first_indices = self.patched_buffer_indices(request_size=self.n_points_for_pos_mean,
-                                                                          current_row=row_no)
-                self.vert_pos_bias = np.sum(self.dampened_vertical_position[last_indices[0]:last_indices[1]]) + \
-                    np.sum(self.dampened_vertical_position[first_indices[0]:first_indices[1]])
-
-                self.vert_pos_bias /= self.n_points_for_pos_mean
-
-            if self.dev_mode:
-                if self.no_vert_pos_bias:
-                    self.vert_pos_bias = 0.0
-
-            self.last_vert_pos_bias_update = row_no
-
-    def degrees_to_radians(self, start: int, end: int):
-        """
-        Converts data of angular velocity from deg/s to rad/s.
-        :param start: Start index
-        :param end: End index
-        """
-        self.processed_input[start: end, 3:5] = self.processed_input[start: end, 3:5] * np.pi / 180.0
-
-    def reverse_some_processed_input(self, start: int, end: int):
-        """
-        From testing we know that the sensor output does not match mathematical convention. This method uses information
-        provided in __init__() to reverse all gyro axes and exactly one of the accelerometer axes.
-        :param start: First index of input to be reversed
-        :param end: First index not to be reversed
-        """
-        if self.perform_axis_reversal:
-            # Reverse gyro data
-            self.processed_input[start: end, 3:5] *= self.gyro_reversal_coefficient
-            # Reverse accelerometer data. Since positive direction of accelerometer and gyro is linked, the same gyro axis
-            # must be reversed again.
-            self.processed_input[start: end, self.axis_reversal_index] *= self.axis_reversal_coefficient
-            if self.axis_reversal_index < 2:
-                self.processed_input[start: end, 3 + self.axis_reversal_index] *= self.axis_reversal_coefficient
-
-    def low_pass_filter_input(self, start: int, end: int):
-        """
-        Filters each of the 6 DOFs using a low-pass filter.
-        :param start: Index of first row to be filtered
-        :param end: Index of first row not to be filtered
-        """
-        if end - start < 19:
-            if end < 19:
-                for dof_i in range(5):
-                    temp_input = np.concatenate([self.processed_input[-(19 - end):, dof_i],
-                                                 self.processed_input[0:end, dof_i]])
-                    self.processed_input[start: end, dof_i] = \
-                        np.array(filtfilt(self.low_b,
-                                          self.low_a,
-                                          temp_input))[start - end:]
-
-            else:
-                for dof_i in range(5):
-                    self.processed_input[start: end, dof_i] = \
-                        np.array(filtfilt(self.low_b,
-                                          self.low_a,
-                                          self.processed_input[end - 19: end, dof_i]))[start - end:]
-
-        else:
-            for dof_i in range(5):
-                self.processed_input[start: end, dof_i] = \
-                    np.array(filtfilt(self.low_b,
-                                      self.low_a,
-                                      self.processed_input[start: end, dof_i]))
-
-    def low_pass_filter_output(self, start: int, end: int):
-        """
-        Filters the outputted vertical position using a low-pass filter.
-        :param start: Index of first row to be filtered
-        :param end: Index of first row not to be filtered
-        """
-        if end - start < 19:
-            if end < 19:
-                temp_output = np.concatenate([self.output[-(19 - end):, 2],
-                                              self.output[0:end, 2]])
-                self.output[start: end, 2] = \
-                    np.array(filtfilt(self.low_b,
-                                      self.low_a,
-                                      temp_output))[start - end:]
-
-            else:
-                self.output[start: end, 2] = \
-                    np.array(filtfilt(self.low_b,
-                                      self.low_a,
-                                      self.output[end - 19: end, 2]))[start - end:]
-
-        else:
-            self.output[start: end, 2] = \
-                np.array(filtfilt(self.low_b,
-                                  self.low_a,
-                                  self.output[start: end, 2]))
-
-    def nan_handling(self, start: int, end: int):
-        # Method uses assumtion 1
-        if np.any(np.isnan(self.input[start:end, 0])):
-            self.burst_contains_nan = True
-            # If in fact all values of any DoF are NaN, the entire processing of this burst should be handled in a
-            # separate method
-            self.nan_in_burst = np.count_nonzero(np.isnan(self.input[start:end, 0]))
-            if self.nan_in_burst > int((end-start)*self.discard_burst_nan_threshold):
-                self.discard_burst(start=start, end=end)
-                return
-            else:
-                self.burst_is_discarded = False
-        else:
-            self.burst_contains_nan = False
-            self.burst_is_discarded = False
->>>>>>> 16adf656
 
     def discard_burst(self, start: int, end: int):
         """
@@ -995,4 +538,4 @@
         # Information on last actual buffer index is kept
         self.last_valid = self.last_row
         # Previously update_counters_on_buffer_reuse()
-        self.copy_data_to_last_index_on_buffer_reuse()
+        self.copy_data_to_last_index_on_buffer_reuse()