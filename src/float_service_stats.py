from argparse import ArgumentParser
from os.path import abspath
from pathlib import Path

import numpy as np
import matplotlib.pyplot as plt
from scipy.fft import fft

import config as cfg

from float_service import FloatService
from float_service_utils import ProcessSimulator


class FloatServiceStats:
    @staticmethod
    def plot_multiple_arrays(arrays, labels):
        plot_handles = []
        plt.figure()
        for i in range(len(arrays)):
            temp, = plt.plot(arrays[i], label=labels[i])
            plot_handles.append(temp)
        plt.legend(handles=plot_handles)

    @staticmethod
    def plot_biases_in_float_service(float_service: FloatService):
        plt.figure()
        plt.title('Bias in sensors and derived values')
        gyro_bias_x, = plt.plot(float_service.gyro_bias_array[:, 0],
                                c='xkcd:light blue',
                                label='Angular vel x bias')
        gyro_bias_y, = plt.plot(float_service.gyro_bias_array[:, 1],
                                c='xkcd:cerulean',
                                label='Angular vel y bias')
        x_acc_bias, = plt.plot(float_service.acc_bias_array[:, 0],
                               c='xkcd:green',
                               label='X-acceleration bias')
        y_acc_bias, = plt.plot(float_service.acc_bias_array[:, 1],
                               c='xkcd:lime green',
                               label='Y-acceleration bias')
        z_acc_bias, = plt.plot(float_service.acc_bias_array[:, 2],
                               c='xkcd:scarlet',
                               label='Z-acceleration bias')
        vert_vel_bias, = plt.plot(float_service.vertical_vel_bias_array,
                                  c='xkcd:bright orange',
                                  label='Vert. vel. bias')
        vert_pos_bias, = plt.plot(float_service.vertical_pos_bias_array,
                                  c='xkcd:yellow',
                                  label='Vert. pos. bias')
        plt.plot([0, len(float_service.orientation_mmap)], [0.0, 0.0], 'k:')
        plt.legend(handles=[gyro_bias_x, gyro_bias_y, x_acc_bias,
                            y_acc_bias, z_acc_bias, vert_vel_bias, vert_pos_bias])

    @staticmethod
    def plot_vertical_position(float_service: FloatService):
        plt.figure()
        plt.title('Vertical position')
        z_pos_dampened, = plt.plot(float_service.vertical_position_dampened, c='b', label='Dampened vert. pos')
        z_pos, = plt.plot(float_service.vertical_position, c='g', label='Final vert. pos')
        z_pos_bias, = plt.plot(float_service.vertical_pos_bias_array, 'r:', label='Current vert. pos bias')
        plt.plot([0, len(float_service.orientation_mmap)], [0.0, 0.0], 'k:')
        plt.legend(handles=[z_pos_dampened, z_pos, z_pos_bias])

    @staticmethod
    def plot_vertical_velocity(float_service: FloatService):
        plt.figure()
        plt.title('Vertical velocity')
        z_acc, = plt.plot(float_service.vertical_acceleration, c='tab:orange', label='Final vert. acc')
        z_vel_dampened, = plt.plot(float_service.vertical_velocity_dampened, c='b', label='Dampened vert. vel')
        z_vel, = plt.plot(float_service.dev_vertical_velocity, c='g', label='Final vert. vel')
        z_vel_bias, = plt.plot(float_service.vertical_vel_bias_array, 'r:', label='Bias, dampened vert. vel')
        plt.plot([0, len(float_service.orientation_mmap)], [0.0, 0.0], 'k:')
        plt.legend(handles=[z_vel_dampened, z_vel, z_acc, z_vel_bias])

    @staticmethod
    def plot_angle_processing(float_service: FloatService):
        fig_, axes = plt.subplots(1, 2)
        x_rot_acc, = axes[0].plot(float_service.dev_acc_state[:, 0], c='tab:purple', label='Acc only x-rotation')
        x_rot_gyro, = axes[0].plot(float_service.dev_gyro_state[:, 0] - np.mean(float_service.dev_gyro_state[:, 0]),
                                   c='tab:orange', label='Gyro only x-rotation')
        x_rot_kalman, = axes[0].plot(float_service.orientation_mmap[:, 0], c='tab:blue',
                                     label='Kalman estimate x-rotation')
        axes[0].plot([0, len(float_service.orientation_mmap)], [0.0, 0.0], 'k:')
        axes[0].legend(handles=[x_rot_acc, x_rot_gyro, x_rot_kalman])

        y_rot_acc, = axes[1].plot(float_service.dev_acc_state[:, 1], c='tab:purple', label='Acc only y-rotation')
        y_rot_gyro, = axes[1].plot(float_service.dev_gyro_state[:, 1] - np.mean(float_service.dev_gyro_state[:, 1]),
                                   c='tab:orange', label='Gyro only y-rotation')
        y_rot_kalman, = axes[1].plot(float_service.orientation_mmap[:, 1], c='tab:blue',
                                     label='Kalman estimate y-rotation')
        axes[1].plot([0, len(float_service.orientation_mmap)], [0.0, 0.0], 'k:')
        axes[1].legend(handles=[y_rot_acc, y_rot_gyro, y_rot_kalman])
        ylim = max(np.abs(float_service.dev_acc_state.flatten()))
        if ylim > 0.0:
            axes[0].set_ylim(-ylim, ylim)
            axes[1].set_ylim(-ylim, ylim)

    @staticmethod
    def plot_vertical_acceleration_processing(float_service: FloatService):
        plt.figure()
        plt.title('Vertical acceleration')
        # z-axis acc
        # actual z-acc
        # bank angle
        local_z_acc, = plt.plot(float_service.imu_mmap[:, 2] * 9.81,
                                c='r',
                                label='Local z-acc')
        processed_z_acc, = plt.plot(float_service.processed_input[:, 2],
                                    c='tab:green',
                                    label='Local z-acc, processed')
        actual_z_acc, = plt.plot(float_service.vertical_acceleration,
                                 c='tab:purple',
                                 label='Actual vert. acc')
        plt.plot([0, len(float_service.orientation_mmap)], [0.0, 0.0], 'k:')
        plt.legend(handles=[local_z_acc, processed_z_acc, actual_z_acc])

    @staticmethod
    def fft_spectrum(arr, freq):
        y_f = fft(arr)
        x_f_final = np.linspace(0.0, freq / 2, len(arr) // 2)
        y_f_final = 2.0 / len(arr) * np.abs(y_f[0:len(arr) // 2])
        return x_f_final, y_f_final

    @staticmethod
    def plot_fft_spectrums(fls, offset: int = 0, cutoff: int = -1):
        """
        :param fls: FloatService object
        :param offset: Data rows to be cut from the beginning, so as to leave out the first messy minute or so
        :param cutoff: Last index not to be used
        """
        plt.figure()
        plt.title('Fourier transformed data')
        freq = fls.sampling_rate

        # Raw z-accelaration
        input_arr = fls.imu_mmap[offset:cutoff, 2] * 9.81
        na_vert_acc_fft_x, na_vert_acc_fft_y = FloatServiceStats.fft_spectrum(arr=input_arr, freq=freq)
        nvap, = plt.plot(na_vert_acc_fft_x, na_vert_acc_fft_y, c='xkcd:blue', label='Raw Z-axis acceleration')

        # Vertical acceleration
        input_arr = fls.vertical_acceleration[offset:cutoff]
        vert_acc_fft_x, vert_acc_fft_y = FloatServiceStats.fft_spectrum(arr=input_arr, freq=freq)
        vap, = plt.plot(vert_acc_fft_x, vert_acc_fft_y, c='xkcd:light blue', label='Vertical acceleration')

        # Dampened vertical velocity
        input_arr = fls.vertical_velocity[offset:cutoff]
        vert_vel_dampened_fft_x, vert_vel_dampened_fft_y = FloatServiceStats.fft_spectrum(arr=input_arr, freq=freq)
        vvdp, = plt.plot(vert_vel_dampened_fft_x, vert_vel_dampened_fft_y, c='xkcd:red',
                         label='Dampened vertical velocity')

        # Final vertical velocity
        input_arr = fls.dev_vertical_velocity[offset:cutoff]
        vert_vel_final_fft_x, vert_vel_final_fft_y = FloatServiceStats.fft_spectrum(arr=input_arr, freq=freq)
        vvfp, = plt.plot(vert_vel_final_fft_x, vert_vel_final_fft_y, c='xkcd:orange',
                         label='Final vertical velocity')

        # Dampened vertical position
        input_arr = fls.vertical_position[offset:cutoff]
        vert_pos_dampened_fft_x, vert_pos_dampened_fft_y = FloatServiceStats.fft_spectrum(arr=input_arr, freq=freq)
        vpdp, = plt.plot(vert_pos_dampened_fft_x, vert_pos_dampened_fft_y, c='xkcd:dark green',
                         label='Dampened vertical position')

        # Final vertical position
        input_arr = fls.orientation_mmap[:, 2][offset:cutoff]
        vert_pos_final_fft_x, vert_pos_final_fft_y = FloatServiceStats.fft_spectrum(arr=input_arr, freq=freq)
        vpfp, = plt.plot(vert_pos_final_fft_x, vert_pos_final_fft_y, c='xkcd:lime green',
                         label='Final vertical position')

        plt.legend(handles=[nvap, vap, vvdp, vvfp, vpdp, vpfp])

    @staticmethod
    def plot_float_service_input(float_service):
        plt.figure()
        plt.title('Accelerometer input')
        acc_x_plot, = plt.plot(float_service.imu_mmap[:, 0], c='xkcd:green', label='X acc data (g)')
        proc_acc_x_plot, = plt.plot(float_service.processed_input[:, 0], c='xkcd:light grass green',
                                    label='Processed X acc data (m/s^2)')
        acc_y_plot, = plt.plot(float_service.imu_mmap[:, 1], c='xkcd:blue', label='Y acc data (g)')
        proc_acc_y_plot, = plt.plot(float_service.processed_input[:, 1], c='xkcd:light blue',
                                    label='Processed Y acc data (m/s^2)')
        acc_z_plot, = plt.plot(float_service.imu_mmap[:, 2], c='xkcd:red', label='Z acc data (g)')
        proc_acc_z_plot, = plt.plot(float_service.processed_input[:, 2], c='xkcd:coral pink',
                                    label='Processed Z acc data (m/s^2)')
        plt.legend(handles=[acc_x_plot, proc_acc_x_plot, acc_y_plot, proc_acc_y_plot, acc_z_plot, proc_acc_z_plot])

        plt.figure()
        plt.title('Gyroscope input')
        gyro_x_plot, = plt.plot(float_service.imu_mmap[:, 3], c='xkcd:green', label='X gyro data (deg/s)')
        proc_gyro_x_plot, = plt.plot(float_service.processed_input[:, 3], c='xkcd:light grass green',
                                     label='Processed X gyro data (rad/s)')
        gyro_y_plot, = plt.plot(float_service.imu_mmap[:, 4], c='xkcd:blue', label='Y gyro data (deg/s)')
        proc_gyro_y_plot, = plt.plot(float_service.processed_input[:, 4], c='xkcd:light blue',
                                     label='Processed Y gyro data (rad/s)')
        gyro_z_plot, = plt.plot(float_service.imu_mmap[:, 5], c='xkcd:red', label='Z gyro data (deg/s)')
        # proc_gyro_z_plot, = plt.plot(float_service.processed_input[:, 5], c='xkcd:coral pink',
        #                              label='Processed Z gyro data')
        plt.legend(handles=[gyro_x_plot, proc_gyro_x_plot, gyro_y_plot, proc_gyro_y_plot, gyro_z_plot])

    @staticmethod
    def plot_adaptive_average_and_alpha(float_service: FloatService):
        plt.figure()
        adav_acc_x, = plt.plot(float_service.bias_estimators[cfg.acc_x_identifier].adaptive_bias.adaptive_average_array,
                               c='xkcd:dark red', label='ADAV acc X')
        adav_acc_x_alpha, = plt.plot(float_service.bias_estimators[cfg.acc_x_identifier].adaptive_bias.alpha_array,
                                     c='xkcd:light red', label='acc X alpha')

        adav_acc_y, = plt.plot(float_service.bias_estimators[cfg.acc_y_identifier].adaptive_bias.adaptive_average_array,
                               c='xkcd:green', label='ADAV acc Y')
        adav_acc_y_alpha, = plt.plot(float_service.bias_estimators[cfg.acc_y_identifier].adaptive_bias.alpha_array,
                                     c='xkcd:light green', label='acc Y alpha')

        adav_acc_z, = plt.plot(float_service.bias_estimators[cfg.acc_z_identifier].adaptive_bias.adaptive_average_array,
                               c='xkcd:blue', label='ADAV acc Z')
        adav_acc_z_alpha, = plt.plot(float_service.bias_estimators[cfg.acc_z_identifier].adaptive_bias.alpha_array,
                                     c='xkcd:light blue', label='acc Z alpha')

        plt.legend(handles=[adav_acc_x, adav_acc_x_alpha, adav_acc_y, adav_acc_y_alpha, adav_acc_z, adav_acc_z_alpha])


if __name__ == '__main__':
<<<<<<< HEAD
    # Grab the path to the data folder relative to this file, regardless of where we invoke it from
    pwd = Path(abspath(__file__))
    data = pwd.parent.parent / "data"

    # Default options
    default_data_path = str(data / "wave_like_office_generated_data_210507_1529.hdf5")
    default_sensor_id = "5"
    default_burst_size = 1000
    default_gui_enabled = True


    def string_to_bool(v):
        if isinstance(v, bool):
            return v
        if v.lower() in ('yes', 'true', 't', 'y', '1'):
            return True
        elif v.lower() in ('no', 'false', 'f', 'n', '0'):
            return False
        else:
            raise parser.ArgumentTypeError('Boolean value expected.')


    # Create a CLI interface and set some default values
    parser = ArgumentParser("float-service-stats", description="Float Service Statistics")
    parser.add_argument("--data_path", help="The path to the HDF5 file containing the data", default=default_data_path)
    parser.add_argument("--sensor_id", default=default_sensor_id, help="The sensor ID number")
    parser.add_argument("--burst_size", default=default_burst_size, type=int, help="The burst size")
    parser.add_argument("--gui", default=default_gui_enabled, type=string_to_bool, help="Display plots")

    # Parse and set the options
    args = parser.parse_args()
    data_path = args.data_path
    sensor_id = args.sensor_id
    burst_size = args.burst_size
    gui = args.gui

    dev_mode = gui
    process_sim = ProcessSimulator(
        hdf5_path=data_path,
        dev_mode=dev_mode
=======
    wave_like_data_path = '../data/wave_like_office_generated_data_210507_1529.hdf5'
    office_log_path = '../data/log20211022_02.hdf5'
    sensor_id = '1'
    burst_size = 1000
    process_sim = ProcessSimulator(
        hdf5_path=office_log_path,
        dev_mode=True
>>>>>>> 16adf656
    )

    process_sim.all_bursts_single_float_service(sensor_id=sensor_id, time_processing=True)

    if not gui:
        exit(0)

    FloatServiceStats.plot_biases_in_float_service(process_sim.float_services[sensor_id])
    FloatServiceStats.plot_vertical_position(process_sim.float_services[sensor_id])
    FloatServiceStats.plot_vertical_velocity(process_sim.float_services[sensor_id])
    FloatServiceStats.plot_vertical_acceleration_processing(process_sim.float_services[sensor_id])
    FloatServiceStats.plot_angle_processing(process_sim.float_services[sensor_id])

    FloatServiceStats.plot_adaptive_average_and_alpha(process_sim.float_services[sensor_id])
    FloatServiceStats.plot_float_service_input(process_sim.float_services[sensor_id])
    plt.show()
<|MERGE_RESOLUTION|>--- conflicted
+++ resolved
@@ -218,7 +218,6 @@
 
 
 if __name__ == '__main__':
-<<<<<<< HEAD
     # Grab the path to the data folder relative to this file, regardless of where we invoke it from
     pwd = Path(abspath(__file__))
     data = pwd.parent.parent / "data"
@@ -259,15 +258,6 @@
     process_sim = ProcessSimulator(
         hdf5_path=data_path,
         dev_mode=dev_mode
-=======
-    wave_like_data_path = '../data/wave_like_office_generated_data_210507_1529.hdf5'
-    office_log_path = '../data/log20211022_02.hdf5'
-    sensor_id = '1'
-    burst_size = 1000
-    process_sim = ProcessSimulator(
-        hdf5_path=office_log_path,
-        dev_mode=True
->>>>>>> 16adf656
     )
 
     process_sim.all_bursts_single_float_service(sensor_id=sensor_id, time_processing=True)
@@ -283,4 +273,4 @@
 
     FloatServiceStats.plot_adaptive_average_and_alpha(process_sim.float_services[sensor_id])
     FloatServiceStats.plot_float_service_input(process_sim.float_services[sensor_id])
-    plt.show()
+    plt.show()